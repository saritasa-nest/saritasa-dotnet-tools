--- conflicted
+++ resolved
@@ -3,12 +3,8 @@
 
 namespace Saritasa.Tools.Emails
 {
-<<<<<<< HEAD
-#if !NETCOREAPP1_0 && !NETSTANDARD1_6
-=======
     using System;
 #if !NETCOREAPP1_0 && !NETCOREAPP1_1 && !NETSTANDARD1_6
->>>>>>> 9236d711
     using System.Net.Mail;
 #endif
     using System.Threading.Tasks;
