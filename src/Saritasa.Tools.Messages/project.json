{
  "title": "Saritasa Tools Messages",
  "version": "0.1.0",
  "authors": [ "Saritasa" ],
  "description": "The package is a part of Saritasa Tools project. Saritasa.Tools.Messages contains CQRS infrastructure that includes command, queryies and events.",
  "copyright": "Saritasa 2015-2016",
  "packOptions": {
    "iconUrl": "https://raw.githubusercontent.com/Saritasa/SaritasaTools/master/icon.png",
    "licenseUrl": "https://raw.githubusercontent.com/Saritasa/SaritasaTools/master/LICENSE",
    "projectUrl": "https://github.com/Saritasa/SaritasaTools",
    "requireLicenseAcceptance": false,
    "repository": {
      "type": "git",
      "url": "https://github.com/Saritasa/SaritasaTools"
    },
    "summary": "CQRS infrastructure.",
    "tags": [ "cqrs", "commands", "queries", "events", "pipeline" ]
  },
  "frameworks": {
    "net452": {
      "System.Data": "",
        "System.Xml": "",
        "System.ComponentModel.DataAnnotations": ""
    },
    "net461": {
      "frameworkAssemblies": {
        "System.Data": "",
        "System.Xml": "",
        "System.ComponentModel.DataAnnotations": ""
      }
    },
    "netcoreapp1.1": {
      "dependencies": {
        "Microsoft.NETCore.App": "1.1.0",
<<<<<<< HEAD
        "System.Data.Common": "4.1.0",
=======
        "System.Data.Common": "4.3.0",
>>>>>>> 9236d711
        "System.Runtime.Loader": "4.3.0"
      }
    },
    "netstandard1.6": {
      "dependencies": {
        "NETStandard.Library": "1.6.0",
<<<<<<< HEAD
        "System.Data.Common": "4.1.0",
=======
        "System.Data.Common": "4.3.0",
>>>>>>> 9236d711
        "System.Runtime.Loader": "4.3.0"
      }
    }
  },
  "dependencies": {
    "Newtonsoft.Json": "9.0.1",
    "Saritasa.Tools.Domain": "*"
  },
  "buildOptions": {
    "keyFile": "../../tools/SaritasaTools.snk",
    "xmlDoc": true
  }
}<|MERGE_RESOLUTION|>--- conflicted
+++ resolved
@@ -18,9 +18,11 @@
   },
   "frameworks": {
     "net452": {
-      "System.Data": "",
+      "frameworkAssemblies": {
+        "System.Data": "",
         "System.Xml": "",
         "System.ComponentModel.DataAnnotations": ""
+      }
     },
     "net461": {
       "frameworkAssemblies": {
@@ -32,22 +34,14 @@
     "netcoreapp1.1": {
       "dependencies": {
         "Microsoft.NETCore.App": "1.1.0",
-<<<<<<< HEAD
-        "System.Data.Common": "4.1.0",
-=======
         "System.Data.Common": "4.3.0",
->>>>>>> 9236d711
         "System.Runtime.Loader": "4.3.0"
       }
     },
     "netstandard1.6": {
       "dependencies": {
         "NETStandard.Library": "1.6.0",
-<<<<<<< HEAD
-        "System.Data.Common": "4.1.0",
-=======
         "System.Data.Common": "4.3.0",
->>>>>>> 9236d711
         "System.Runtime.Loader": "4.3.0"
       }
     }
