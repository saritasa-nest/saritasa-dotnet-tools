﻿<?xml version="1.0" encoding="utf-8"?>
<Project ToolsVersion="14.0" DefaultTargets="Build" xmlns="http://schemas.microsoft.com/developer/msbuild/2003">
  <Import Project="$(MSBuildExtensionsPath)\$(MSBuildToolsVersion)\Microsoft.Common.props" Condition="Exists('$(MSBuildExtensionsPath)\$(MSBuildToolsVersion)\Microsoft.Common.props')" />
  <PropertyGroup>
    <Configuration Condition=" '$(Configuration)' == '' ">Debug</Configuration>
    <Platform Condition=" '$(Platform)' == '' ">AnyCPU</Platform>
    <ProjectGuid>{AEE65918-25DF-4A25-BFB8-56552FAA2A51}</ProjectGuid>
    <OutputType>Library</OutputType>
    <AppDesignerFolder>Properties</AppDesignerFolder>
    <RootNamespace>Saritasa.Tools.Messages</RootNamespace>
    <AssemblyName>Saritasa.Tools.Messages</AssemblyName>
    <TargetFrameworkVersion>v4.6.1</TargetFrameworkVersion>
    <FileAlignment>512</FileAlignment>
  </PropertyGroup>
  <PropertyGroup Condition=" '$(Configuration)|$(Platform)' == 'Debug|AnyCPU' ">
    <DebugSymbols>true</DebugSymbols>
    <DebugType>full</DebugType>
    <Optimize>false</Optimize>
    <OutputPath>bin\Debug\</OutputPath>
    <DefineConstants>DEBUG;TRACE</DefineConstants>
    <ErrorReport>prompt</ErrorReport>
    <WarningLevel>4</WarningLevel>
    <CodeAnalysisRuleSet>..\..\tools\Saritasa.ruleset</CodeAnalysisRuleSet>
  </PropertyGroup>
  <PropertyGroup Condition=" '$(Configuration)|$(Platform)' == 'Release|AnyCPU' ">
    <DebugType>pdbonly</DebugType>
    <Optimize>true</Optimize>
    <OutputPath>bin\Release\</OutputPath>
    <DefineConstants>TRACE</DefineConstants>
    <ErrorReport>prompt</ErrorReport>
    <WarningLevel>4</WarningLevel>
    <CodeAnalysisRuleSet>..\..\tools\Saritasa.ruleset</CodeAnalysisRuleSet>
    <DocumentationFile>bin\Release\Saritasa.Tools.Messages.XML</DocumentationFile>
  </PropertyGroup>
  <ItemGroup>
    <Reference Include="System" />
    <Reference Include="System.ComponentModel.DataAnnotations" />
    <Reference Include="System.Core" />
    <Reference Include="System.Xml.Linq" />
    <Reference Include="System.Data.DataSetExtensions" />
    <Reference Include="Microsoft.CSharp" />
    <Reference Include="System.Data" />
    <Reference Include="System.Net.Http" />
    <Reference Include="System.Xml" />
  </ItemGroup>
  <ItemGroup>
    <Compile Include="Common\BaseExecutorMiddleware.cs" />
    <Compile Include="Commands\CommandHandlerNotFoundException.cs" />
    <Compile Include="Commands\CommandHandlersAttribute.cs" />
    <Compile Include="Commands\CommandMessage.cs" />
    <Compile Include="Commands\CommandPipeline.cs" />
    <Compile Include="Commands\CommandPipelineExtensions.cs" />
    <Compile Include="Commands\CommandValidationException.cs" />
    <Compile Include="Commands\ICommandPipeline.cs" />
    <Compile Include="Commands\PipelineMiddlewares\CommandExecutorMiddleware.cs" />
    <Compile Include="Commands\PipelineMiddlewares\CommandHandlerLocatorMiddleware.cs" />
    <Compile Include="Commands\PipelineMiddlewares\CommandValidationMiddleware.cs" />
    <Compile Include="Common\Endpoints\WebEndpoint.cs" />
    <Compile Include="Common\Expressions\Compilation\CompiledExpressionCache.cs" />
    <Compile Include="Common\Expressions\Compilation\ExpressionCompilator.cs" />
    <Compile Include="Common\Expressions\Compilation\ICompiledExpressionCache.cs" />
    <Compile Include="Common\Expressions\Compilation\IExpressionCompilator.cs" />
    <Compile Include="Common\Expressions\ExpressionExecutor.cs" />
    <Compile Include="Common\Expressions\ExpressionExecutorFactory.cs" />
    <Compile Include="Common\Expressions\ExpressionExecutorServices.cs" />
    <Compile Include="Common\Expressions\ExpressionReduceVisitorFactory.cs" />
    <Compile Include="Common\Expressions\IExpressionReduceVisitorFactory.cs" />
    <Compile Include="Common\Expressions\IExpressionTransformer.cs" />
    <Compile Include="Common\Expressions\IExpressionTransformVisitorFactory.cs" />
    <Compile Include="Common\Expressions\ExpressionTransformVisitorFactory.cs" />
    <Compile Include="Common\Expressions\Reduce\ExpressionReduceVisitor.cs" />
    <Compile Include="Common\Expressions\Reduce\IExpressionReduceVisitor.cs" />
    <Compile Include="Common\Expressions\Transformers\LambdaExpressionTransformer.cs" />
    <Compile Include="Common\Expressions\Transformers\MethodCallExpressionTransformer.cs" />
    <Compile Include="Common\HandlerSearchMethod.cs" />
    <Compile Include="Common\Repositories\QueryProviders\SqlServerQueryProvider.cs" />
    <Compile Include="Events\EventHandlersAttribute.cs" />
    <Compile Include="Events\EventMessage.cs" />
    <Compile Include="Events\EventPipeline.cs" />
    <Compile Include="Events\EventPipelineExtensions.cs" />
    <Compile Include="Events\IEventPipeline.cs" />
    <Compile Include="Events\PipelineMiddlewares\DomainEventLocatorMiddleware.cs" />
    <Compile Include="Events\PipelineMiddlewares\EventExecutorMiddleware.cs" />
    <Compile Include="Events\PipelineMiddlewares\EventHandlerLocatorMiddleware.cs" />
    <Compile Include="Common\IMessageEndpoint.cs" />
    <Compile Include="Common\IMessagePipeline.cs" />
    <Compile Include="Common\IMessagePipelineMiddleware.cs" />
    <Compile Include="Common\IMessageRepository.cs" />
    <Compile Include="Common\IObjectSerializer.cs" />
    <Compile Include="Common\Message.cs" />
    <Compile Include="Common\MessageHandlersAttribute.cs" />
    <Compile Include="Common\MessagePipeline.cs" />
    <Compile Include="Common\MessageQuery.cs" />
    <Compile Include="Common\MiddlewareNotFoundException.cs" />
    <Compile Include="Common\ObjectSerializers\BinaryObjectSerializer.cs" />
    <Compile Include="Common\ObjectSerializers\JsonObjectSerializer.cs" />
    <Compile Include="Common\ObjectSerializers\XmlObjectSerializer.cs" />
<<<<<<< HEAD
    <Compile Include="Common\Expressions\ExpressionTransformVisitor.cs" />
=======
    <Compile Include="Internal\Clauses\JoinClause.cs" />
    <Compile Include="Internal\Clauses\OrderByClause.cs" />
    <Compile Include="Internal\Clauses\WhereClause.cs" />
    <Compile Include="Internal\Enums\ComparisonOperator.cs" />
    <Compile Include="Internal\Enums\JoinType.cs" />
    <Compile Include="Internal\Enums\LogicOperator.cs" />
    <Compile Include="Internal\Enums\SortingOperator.cs" />
>>>>>>> 9236d711
    <Compile Include="Internal\InternalLogger.cs" />
    <Compile Include="Internal\ISelectStringBuilder.cs" />
    <Compile Include="Internal\MessageBinarySerializer.cs" />
    <Compile Include="Common\Repositories\QueryProviders\MySqlSelectStringBuilder.cs" />
    <Compile Include="Internal\SelectStringBuilder.cs" />
    <Compile Include="Common\Repositories\QueryProviders\SqLiteSelectStringBuilder.cs" />
    <Compile Include="Internal\SqlLiteral.cs" />
    <Compile Include="Common\Repositories\QueryProviders\SqlServerSelectStringBuilder.cs" />
    <Compile Include="Internal\TypeHelpers.cs" />
    <Compile Include="Common\PipelineMiddlewares\DataMiddleware.cs" />
    <Compile Include="Common\PipelineMiddlewares\PerformanceCounterMiddleware.cs" />
    <Compile Include="Common\PipelineMiddlewares\RepositoryMessagesFilter.cs" />
    <Compile Include="Common\PipelineMiddlewares\RepositoryMiddleware.cs" />
    <Compile Include="Properties\AssemblyInfo.cs" />
    <Compile Include="Queries\IQueryPipeline.cs" />
    <Compile Include="Queries\PipelineMIddlewares\QueryExecutorMiddleware.cs" />
    <Compile Include="Queries\PipelineMIddlewares\QueryObjectResolverMiddleware.cs" />
    <Compile Include="Queries\QueryHandlersAttribute.cs" />
    <Compile Include="Queries\QueryMessage.cs" />
    <Compile Include="Queries\QueryPipeline.cs" />
    <Compile Include="Queries\QueryPipelineExtensions.cs" />
    <Compile Include="Common\Repositories\AdoNetMessageRepository.cs" />
    <Compile Include="Common\Repositories\CsvFileMessageRepository.cs" />
    <Compile Include="Common\Repositories\FileMessageRepository.cs" />
    <Compile Include="Common\Repositories\InMemoryMessageRepository.cs" />
    <Compile Include="Common\Repositories\NullMessageRepository.cs" />
    <Compile Include="Common\Repositories\QueryProviders\IMessageQueryProvider.cs" />
    <Compile Include="Common\Repositories\QueryProviders\MySqlQueryProvider.cs" />
    <Compile Include="Common\Repositories\QueryProviders\SqLiteQueryProvider.cs" />
  </ItemGroup>
  <ItemGroup>
    <ProjectReference Include="..\Saritasa.Tools.Domain\Saritasa.Tools.Domain.csproj">
      <Project>{32a3a81c-a65c-4f78-8300-17151987697c}</Project>
      <Name>Saritasa.Tools.Domain</Name>
    </ProjectReference>
  </ItemGroup>
  <ItemGroup>
    <None Include="Common\Expressions\ExpressionExecutor.dgml" />
    <None Include="packages.config" />
    <None Include="Saritasa.Tools.Messages.project.json" />
  </ItemGroup>
  <ItemGroup>
    <Content Include="CHANGELOG.txt" />
  </ItemGroup>
  <Import Project="$(MSBuildToolsPath)\Microsoft.CSharp.targets" />
</Project><|MERGE_RESOLUTION|>--- conflicted
+++ resolved
@@ -95,9 +95,6 @@
     <Compile Include="Common\ObjectSerializers\BinaryObjectSerializer.cs" />
     <Compile Include="Common\ObjectSerializers\JsonObjectSerializer.cs" />
     <Compile Include="Common\ObjectSerializers\XmlObjectSerializer.cs" />
-<<<<<<< HEAD
-    <Compile Include="Common\Expressions\ExpressionTransformVisitor.cs" />
-=======
     <Compile Include="Internal\Clauses\JoinClause.cs" />
     <Compile Include="Internal\Clauses\OrderByClause.cs" />
     <Compile Include="Internal\Clauses\WhereClause.cs" />
@@ -105,7 +102,7 @@
     <Compile Include="Internal\Enums\JoinType.cs" />
     <Compile Include="Internal\Enums\LogicOperator.cs" />
     <Compile Include="Internal\Enums\SortingOperator.cs" />
->>>>>>> 9236d711
+    <Compile Include="Common\Expressions\ExpressionTransformVisitor.cs" />
     <Compile Include="Internal\InternalLogger.cs" />
     <Compile Include="Internal\ISelectStringBuilder.cs" />
     <Compile Include="Internal\MessageBinarySerializer.cs" />
