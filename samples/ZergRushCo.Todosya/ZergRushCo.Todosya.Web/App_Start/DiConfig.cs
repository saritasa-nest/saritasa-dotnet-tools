﻿using System;
using System.Configuration;
using System.Web;
using System.Web.Mvc;
<<<<<<< HEAD
using Saritasa.Tools.Messages.Repositories;
=======
using Saritasa.Tools.Messages.Abstractions;
using Saritasa.Tools.Messages.Commands;
using Saritasa.Tools.Messages.Queries;
using Saritasa.Tools.Messages.Events;
using Saritasa.Tools.Emails.Interceptors;
using Autofac;
using Autofac.Integration.Mvc;
using Microsoft.AspNet.Identity;
using Microsoft.AspNet.Identity.EntityFramework;
using Microsoft.Extensions.Logging;
using ZergRushCo.Todosya.DataAccess;
>>>>>>> 0e247da6

namespace ZergRushCo.Todosya.Web
{
    /// <summary>
    /// Dependency injection configuration.
    /// </summary>
    public class DiConfig
    {
        /// <summary>
        /// Configures dependency injection container.
        /// </summary>
        public static void Register()
        {
            var builder = new ContainerBuilder();

            // register MVC controllers
            builder.RegisterControllers(typeof(MvcApplication).Assembly);

            // register web abstractions like HttpContextBase
            builder.RegisterModule<AutofacWebTypesModule>();

            // enable property injection in view pages
            builder.RegisterSource(new ViewRegistrationSource());

            // enable property injection into action filters
            builder.RegisterFilterProvider();

            // other bindings
            var connectionStringConf = ConfigurationManager.ConnectionStrings["AppDbContext"];
            var connectionString = connectionStringConf.ConnectionString.Replace("{baseUrl}",
                AppDomain.CurrentDomain.BaseDirectory);
            builder.RegisterType<DataAccess.AppUnitOfWork>().AsImplementedInterfaces();
            builder.RegisterType<DataAccess.AppUnitOfWorkFactory>().AsImplementedInterfaces().SingleInstance();
            builder.Register<DataAccess.AppDbContext>(c => new AppDbContext())
                .AsSelf();
            builder.Register<IUserStore<Domain.UserContext.Entities.User>>(
                c => new UserStore<Domain.UserContext.Entities.User>(c.Resolve<AppDbContext>()))
                    .AsImplementedInterfaces();
            builder.Register(
                c => new Domain.UserContext.Services.AppUserManager(
                    c.Resolve<IUserStore<Domain.UserContext.Entities.User>>()))
                        .AsImplementedInterfaces();
            builder.Register(
                c => new Microsoft.AspNet.Identity.Owin.SignInManager<Domain.UserContext.Entities.User, string>(
                    c.Resolve<Domain.UserContext.Services.AppUserManager>(),
                    HttpContext.Current.GetOwinContext().Authentication));
            builder.RegisterType<DataAccess.Repositories.UserRepository>().AsImplementedInterfaces();
            builder.RegisterType<Domain.UserContext.Services.AppUserManager>().AsSelf();

            // make container
            var container = builder.Build();

<<<<<<< HEAD
            // command pipeline
            AdoNetMessageRepository.Dialect dialect = AdoNetMessageRepository.Dialect.Auto;

            if (string.Compare(connectionStringConf.ProviderName, "System.Data.SQLite", true) == 0)
            {
                dialect = AdoNetMessageRepository.Dialect.SqLite;
            }
            else if (string.Compare(connectionStringConf.ProviderName, "System.Data.SqlClient", true) == 0)
            {
                dialect = AdoNetMessageRepository.Dialect.SqlServer;
            }

            var commandPipeline = Saritasa.Tools.Commands.CommandPipeline.CreateDefaultPipeline(container.Resolve,
                System.Reflection.Assembly.GetAssembly(typeof(Domain.Users.Entities.User)));
            commandPipeline.AppendMiddlewares(
                new Saritasa.Tools.Messages.PipelineMiddlewares.RepositoryMiddleware(
                    new Saritasa.Tools.Messages.Repositories.AdoNetMessageRepository(
                        System.Data.Common.DbProviderFactories.GetFactory(connectionStringConf.ProviderName),
                        connectionString,
                        dialect)
                )
=======
            var repositoryMiddleware = new Saritasa.Tools.Messages.Common.PipelineMiddlewares.RepositoryMiddleware(
                new Saritasa.Tools.Messages.Common.Repositories.AdoNetMessageRepository(
                    System.Data.Common.DbProviderFactories.GetFactory(connectionStringConf.ProviderName),
                    connectionString)
>>>>>>> 0e247da6
            );

            // command pipeline
            var commandPipeline = CommandPipeline.CreateDefaultPipeline(container.Resolve,
                System.Reflection.Assembly.GetAssembly(typeof(Domain.UserContext.Entities.User)));
            commandPipeline.AppendMiddlewares(repositoryMiddleware);
            commandPipeline.UseInternalResolver();
            builder = new ContainerBuilder();
            builder.RegisterInstance(commandPipeline).AsImplementedInterfaces().SingleInstance();

            // query pipeline
            var queryPipeline = QueryPipeline.CreateDefaultPipeline(container.Resolve);
            queryPipeline.AppendMiddlewares(repositoryMiddleware);
            queryPipeline.UseInternalResolver();
            builder.RegisterInstance(queryPipeline).AsImplementedInterfaces().SingleInstance();

            // events pipeline
            var eventsPipeline = EventPipeline.CreateDefaultPipeline(container.Resolve,
                System.Reflection.Assembly.GetAssembly(typeof(Domain.UserContext.Entities.User)));
            eventsPipeline.UseInternalResolver();
            builder.RegisterInstance(eventsPipeline).AsImplementedInterfaces().SingleInstance();

            // register queries as separate objects
            builder.RegisterType<Domain.UserContext.Queries.UsersQueries>().AsSelf();
            builder.RegisterType<Domain.TaskContext.Queries.TasksQueries>().AsSelf();
            builder.RegisterType<Domain.TaskContext.Queries.ProjectsQueries>().AsSelf();

            // emails
            var emailSender = new Saritasa.Tools.Emails.SmtpClientEmailSender();
            emailSender.AddInterceptor(new FilterEmailInterceptor("*@saritasa.com mytest@example.com"));
            emailSender.AddInterceptor(new CountEmailsInterceptor());
            builder.RegisterInstance(emailSender).AsImplementedInterfaces().SingleInstance();

            // logger
            var nlogProvider = new Saritasa.Tools.NLog.NLogLoggerProvider();
            var loggerFactory = new LoggerFactory();
            loggerFactory.AddProvider(nlogProvider);
            builder.RegisterInstance(loggerFactory).AsImplementedInterfaces().SingleInstance();

            // set the dependency resolver to be Autofac
            builder.Update(container);
            DependencyResolver.SetResolver(new AutofacDependencyResolver(container));
        }
    }
}<|MERGE_RESOLUTION|>--- conflicted
+++ resolved
@@ -2,9 +2,6 @@
 using System.Configuration;
 using System.Web;
 using System.Web.Mvc;
-<<<<<<< HEAD
-using Saritasa.Tools.Messages.Repositories;
-=======
 using Saritasa.Tools.Messages.Abstractions;
 using Saritasa.Tools.Messages.Commands;
 using Saritasa.Tools.Messages.Queries;
@@ -16,7 +13,6 @@
 using Microsoft.AspNet.Identity.EntityFramework;
 using Microsoft.Extensions.Logging;
 using ZergRushCo.Todosya.DataAccess;
->>>>>>> 0e247da6
 
 namespace ZergRushCo.Todosya.Web
 {
@@ -69,34 +65,10 @@
             // make container
             var container = builder.Build();
 
-<<<<<<< HEAD
-            // command pipeline
-            AdoNetMessageRepository.Dialect dialect = AdoNetMessageRepository.Dialect.Auto;
-
-            if (string.Compare(connectionStringConf.ProviderName, "System.Data.SQLite", true) == 0)
-            {
-                dialect = AdoNetMessageRepository.Dialect.SqLite;
-            }
-            else if (string.Compare(connectionStringConf.ProviderName, "System.Data.SqlClient", true) == 0)
-            {
-                dialect = AdoNetMessageRepository.Dialect.SqlServer;
-            }
-
-            var commandPipeline = Saritasa.Tools.Commands.CommandPipeline.CreateDefaultPipeline(container.Resolve,
-                System.Reflection.Assembly.GetAssembly(typeof(Domain.Users.Entities.User)));
-            commandPipeline.AppendMiddlewares(
-                new Saritasa.Tools.Messages.PipelineMiddlewares.RepositoryMiddleware(
-                    new Saritasa.Tools.Messages.Repositories.AdoNetMessageRepository(
-                        System.Data.Common.DbProviderFactories.GetFactory(connectionStringConf.ProviderName),
-                        connectionString,
-                        dialect)
-                )
-=======
             var repositoryMiddleware = new Saritasa.Tools.Messages.Common.PipelineMiddlewares.RepositoryMiddleware(
                 new Saritasa.Tools.Messages.Common.Repositories.AdoNetMessageRepository(
                     System.Data.Common.DbProviderFactories.GetFactory(connectionStringConf.ProviderName),
                     connectionString)
->>>>>>> 0e247da6
             );
 
             // command pipeline
